import base64
import copy
import os
import urllib2
import ConfigParser

from poster.streaminghttp import register_openers
from poster.encode import multipart_encode, MultipartParam


from txclib.web import *
from txclib.utils import *
from txclib.urls import API_URLS

class ProjectNotInit(Exception):
    pass


class Project():
    """
    Represents an association between the local and remote project instances.
    """

    def __init__(self, path_to_tx=None):
        """
        Initialize the Project attributes.
        """
        # The path to the root of the project, where .tx lives!
        self.root = path_to_tx or find_dot_tx()
        if not self.root:
            MSG("Cannot find any .tx directory!")
            MSG("Run 'tx init' to initialize your project first!")
            raise ProjectNotInit()

        # The path to the txdata file (.tx/txdata)
        self.txdata_file = os.path.join(self.root, ".tx", "txdata")
        # Touch the file if it doesn't exist
        if not os.path.exists(self.txdata_file):
            MSG("Cannot find the txdata file (.tx/txdata)!")
            MSG("Run 'tx init' to fix this!")
            raise ProjectNotInit()

        # The dictionary which holds the txdata parameters after deser/tion.
        # Read the txdata in memory
        self.txdata = {}
        try:
            self.txdata = parse_json(open(self.txdata_file).read())
        except Exception, err:
            MSG("WARNING: Cannot open/parse .tx/txdata file", err)
            MSG("Run 'tx init' to fix this!")
            raise ProjectNotInit()


    def create_resource(self):
        pass


    def validate_txdata(self):
        """
        To ensure the json structure is correctly formed.
        """
        pass


    def save(self):
        """
        Store the txdata dictionary in the .tx/txdata file of the project.
        """
        fh = open(self.txdata_file,"w")
        fh.write(compile_json(self.txdata, indent=4))
        fh.close()


    def get_project_slug(self):
        return self.txdata['meta']['project_slug']


    def get_full_path(self, relpath):
        if relpath[0] == "/":
            return relpath
        else:
            return os.path.join(self.root, relpath)

    def pull(self, language=None, overwrite=True, display_diff=False):
        """
        Pull all translations file from transifex server
        """
        raw = self.do_url_request('get_resources',
            project=self.get_project_slug())

        remote_resources = parse_json(raw)

        for resource in self.txdata['resources']:
            # Push source file
            MSG("Pulling translations for source file %s" % resource['source_file'])

            for lang, f_obj in resource['translations'].iteritems():
                MSG(" -> %s: %s" % (lang, f_obj['file']))
                r = self.do_url_request('pull_file',
                    project=self.get_project_slug(),
                    resource=resource['resource_slug'],
                    language=lang)
#                write_to_file(filename=f_obj['file'], fd=r,
#                    overwrite=overwrite, display_diff=display_diff)
                local_file = f_obj['file']
                if not overwrite:
                    local_file = ("%s.new" % local_file)
                fd = open(local_file, 'w')
                fd.write(r)


    def push(self, force=False):
        """
        Push all the resources
        """
        raw = self.do_url_request('get_resources',
                  project=self.get_project_slug())

        remote_resources = parse_json(raw)

        local_resources = copy.copy(self.txdata['resources'])
        for remote_resource in remote_resources:
            name = remote_resource['slug']
            for i, resource in enumerate(local_resources):
                if name in resource['resource_slug'] :
                    del(local_resources[i])

        if local_resources != [] and not force:
            MSG("Following resources are not available on remote machine:", ", ".join([i['resource_slug'] for i in local_resources]))
            MSG("Use -f to force creation of new resources")
            exit(1)
        else:
            for resource in self.txdata['resources']:
                # Push source file
<<<<<<< HEAD
                MSG("Pushing source file (%s)" % resource['source_file'])
                try:
                    r = self.do_url_request('push_file', multipart=True,
                            files=[( "%s_%s" % (resource['resource_slug'],
                                             resource['source_lang']),
                                 self.get_full_path(resource['source_file']))],
                            method="POST",
                            project=self.get_project_slug())
                except Exception,e:
                    ERRMSG(e)
                    sys.exit(1)
                r = parse_json(r)
                uuid = r['files'][0]['uuid']
                try:
                    self.do_url_request('extract_source',
                        data=compile_json({"uuid":uuid,"slug":resource['resource_slug']}),
                        encoding='application/json',
=======
                MSG("Pushing source file %s" % resource['source_file'])
                r = self.do_url_request('push_file', multipart=True,
                        files=[( "%s_%s" % (resource['resource_slug'],
                                         resource['source_lang']),
                             self.get_full_path(resource['source_file']))],
>>>>>>> a5ac4982
                        method="POST",
                        project=self.get_project_slug())
                r = parse_json(r)
                uuid = r['files'][0]['uuid']
                self.do_url_request('extract_source',
                    data=compile_json({"uuid":uuid,"slug":resource['resource_slug']}),
                    encoding='application/json',
                    method="POST",
                    project=self.get_project_slug())

                # Push translation files one by one
                for lang, f_obj in resource['translations'].iteritems():
<<<<<<< HEAD
                    MSG("Pushing '%s' translations (file: %s)" % (lang, f_obj['file']))
                    try:
                        r = self.do_url_request('push_file', multipart=True,
                             files=[( "%s_%s" % (resource['resource_slug'],
                                                 lang),
                                     self.get_full_path(f_obj['file']))],
                            method="POST",
                            project=self.get_project_slug())

                    except Exception,e:
                        ERRMSG(e)
                        sys.exit(1)
=======
                    MSG("Pushing %s:%s" % (lang, f_obj['file']))
                    r = self.do_url_request('push_file', multipart=True,
                         files=[( "%s_%s" % (resource['resource_slug'],
                                             lang),
                                 self.get_full_path(f_obj['file']))],
                        method="POST",
                        project=self.get_project_slug())
>>>>>>> a5ac4982
                    r = parse_json(r)
                    uuid = r['files'][0]['uuid']

                    self.do_url_request('extract_translation',
                        data=compile_json({"uuid":uuid}),
                        encoding='application/json',
                        method="PUT",
                        project=self.get_project_slug(),
                        resource=resource['resource_slug'],
                        language=lang)

    def do_url_request(self, api_call, multipart=False, data=None,
                       files=[], encoding=None, method="GET", **kwargs):
        """
        Issues a url request.
        """
        # Read the credentials from the config file (.transifexrc)
        home = os.getenv('USERPROFILE') or os.getenv('HOME')
        txrc = os.path.join(home, ".transifexrc")
        config = ConfigParser.RawConfigParser()

        if not os.path.exists(txrc):
            MSG("Cannot find the ~/.transifexrc!")
            raise ProjectNotInit()

        # FIXME do some checks :)
        config.read(txrc)
        username = config.get('API credentials', 'username')
        passwd = config.get('API credentials', 'password')
        token = config.get('API credentials', 'token')
        hostname = config.get('API credentials', 'hostname')

        # Create the Url
        kwargs['hostname'] = hostname
        url = API_URLS[api_call] % kwargs

        password_manager = urllib2.HTTPPasswordMgrWithDefaultRealm()
        password_manager.add_password(None, hostname, username,passwd)
        auth_handler = urllib2.HTTPBasicAuthHandler(password_manager)

        opener = None
        headers = None
        req = None
        if multipart:
            # Register the streaming http handlers with urllib2
            opener = register_openers()
            opener.add_handler(auth_handler)

            file_params = []

            form = MultiPartForm()

            for info,filename in files:
                fp = open(filename)
                form.addField('resource', info.split('_')[0])
                form.addField('language', info.split('_')[1])
                form.addFile(info, filename, fp)
            body = str(form)
            req = RequestWithMethod(url=url,  method=method)
            req.add_header('Content-type', form.getContentType())
            req.add_data(body)
            # FIXME: This is used till we have a fix from Chris.
            base64string = base64.encodestring('%s:%s' % (username, passwd))[:-1]
            authheader =  "Basic %s" % base64string
            req.add_header("Authorization", authheader)
        else:
            opener = urllib2.build_opener(auth_handler)
            urllib2.install_opener(opener)
            req = RequestWithMethod(url=url, data=data, method=method)
            if encoding:
                req.add_header("Content-Type",encoding)

        try:
            fh = urllib2.urlopen(req)
        except urllib2.HTTPError, e:
            raise Exception("%s: %s" % (e.code, e.read()))
        except urllib2.URLError, e:
            error = e.args[0]
            raise Exception("%s: %s" % (error[0], error[1]))

        raw = fh.read()
        fh.close()
        return raw

<|MERGE_RESOLUTION|>--- conflicted
+++ resolved
@@ -132,31 +132,11 @@
         else:
             for resource in self.txdata['resources']:
                 # Push source file
-<<<<<<< HEAD
                 MSG("Pushing source file (%s)" % resource['source_file'])
-                try:
-                    r = self.do_url_request('push_file', multipart=True,
-                            files=[( "%s_%s" % (resource['resource_slug'],
-                                             resource['source_lang']),
-                                 self.get_full_path(resource['source_file']))],
-                            method="POST",
-                            project=self.get_project_slug())
-                except Exception,e:
-                    ERRMSG(e)
-                    sys.exit(1)
-                r = parse_json(r)
-                uuid = r['files'][0]['uuid']
-                try:
-                    self.do_url_request('extract_source',
-                        data=compile_json({"uuid":uuid,"slug":resource['resource_slug']}),
-                        encoding='application/json',
-=======
-                MSG("Pushing source file %s" % resource['source_file'])
                 r = self.do_url_request('push_file', multipart=True,
                         files=[( "%s_%s" % (resource['resource_slug'],
                                          resource['source_lang']),
                              self.get_full_path(resource['source_file']))],
->>>>>>> a5ac4982
                         method="POST",
                         project=self.get_project_slug())
                 r = parse_json(r)
@@ -169,28 +149,13 @@
 
                 # Push translation files one by one
                 for lang, f_obj in resource['translations'].iteritems():
-<<<<<<< HEAD
                     MSG("Pushing '%s' translations (file: %s)" % (lang, f_obj['file']))
-                    try:
-                        r = self.do_url_request('push_file', multipart=True,
-                             files=[( "%s_%s" % (resource['resource_slug'],
-                                                 lang),
-                                     self.get_full_path(f_obj['file']))],
-                            method="POST",
-                            project=self.get_project_slug())
-
-                    except Exception,e:
-                        ERRMSG(e)
-                        sys.exit(1)
-=======
-                    MSG("Pushing %s:%s" % (lang, f_obj['file']))
                     r = self.do_url_request('push_file', multipart=True,
                          files=[( "%s_%s" % (resource['resource_slug'],
                                              lang),
                                  self.get_full_path(f_obj['file']))],
                         method="POST",
                         project=self.get_project_slug())
->>>>>>> a5ac4982
                     r = parse_json(r)
                     uuid = r['files'][0]['uuid']
 
